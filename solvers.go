--- conflicted
+++ resolved
@@ -439,11 +439,7 @@
 			return ctx.Err()
 		}
 		var ready bool
-<<<<<<< HEAD
-		ready, err = checkDNSPropagation(libdns.AbsoluteName(zrec.record.Name, zrec.zone), recType, zrec.record.Value, resolvers)
-=======
-		ready, err = checkDNSPropagation(dnsName, keyAuth, resolvers, checkAuthoritativeServers)
->>>>>>> c61a4feb
+		ready, err = checkDNSPropagation(libdns.AbsoluteName(zrec.record.Name, zrec.zone), recType, zrec.record.Value, checkAuthoritativeServers, resolvers)
 		if err != nil {
 			return fmt.Errorf("checking DNS propagation of %q: %w", zrec.record.Name, err)
 		}
