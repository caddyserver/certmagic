--- conflicted
+++ resolved
@@ -191,11 +191,7 @@
 		cfg := configs[oldCert.Names[0]]
 
 		// crucially, this happens OUTSIDE a lock on the certCache
-<<<<<<< HEAD
-		err := cfg.reloadManagedCertificate(ctx, oldCert)
-=======
-		_, err := cfg.reloadManagedCertificate(oldCert)
->>>>>>> 2d114193
+		_, err := cfg.reloadManagedCertificate(ctx, oldCert)
 		if err != nil {
 			if log != nil {
 				log.Error("loading renewed certificate",
@@ -268,11 +264,7 @@
 
 		// successful renewal, so update in-memory cache by loading
 		// renewed certificate so it will be used with handshakes
-<<<<<<< HEAD
-		err = cfg.reloadManagedCertificate(ctx, oldCert)
-=======
-		_, err = cfg.reloadManagedCertificate(oldCert)
->>>>>>> 2d114193
+		_, err = cfg.reloadManagedCertificate(ctx, oldCert)
 		if err != nil {
 			return ErrNoRetry{fmt.Errorf("%v %v", oldCert.Names, err)}
 		}
@@ -363,13 +355,8 @@
 			continue
 		}
 
-<<<<<<< HEAD
-		ocspResp, err := stapleOCSP(ctx, cfg.OCSP, cfg.Storage, &cert, nil)
-		if err != nil || ocspResp == nil {
-=======
-		err := stapleOCSP(qe.cfg.OCSP, qe.cfg.Storage, &cert, nil)
-		if err != nil {
->>>>>>> 2d114193
+		err := stapleOCSP(ctx, qe.cfg.OCSP, qe.cfg.Storage, &cert, nil)
+		if err != nil {
 			if cert.ocsp != nil {
 				// if there was no staple before, that's fine; otherwise we should log the error
 				if logger != nil {
@@ -421,64 +408,7 @@
 		if err != nil && logger != nil {
 			logger.Info("forcefully renewing certificate due to REVOKED status",
 				zap.Strings("identifiers", renew.oldCert.Names),
-<<<<<<< HEAD
-				zap.Time("expiration", renew.oldCert.Leaf.NotAfter))
-		}
-
-		renewName := renew.oldCert.Names[0]
-		cfg := configs[renewName]
-
-		// if revoked for key compromise, we can't be sure whether the storage of
-		// the key is still safe; however, we KNOW the old key is not safe, and we
-		// can only hope by the time of revocation that storage has been secured;
-		// key management is not something we want to get into, but in this case
-		// it seems prudent to replace the key - and since renewal requires reuse
-		// of a prior key, we can't do a "renew" to replace the cert if we need a
-		// new key, so we'll have to do an obtain instead
-		var obtainInsteadOfRenew bool
-		if renew.ocspResp.RevocationReason == acme.ReasonKeyCompromise {
-			err := cfg.moveCompromisedPrivateKey(ctx, renew.oldCert, logger)
-			if err != nil && logger != nil {
-				logger.Error("could not remove compromised private key from use",
-					zap.Strings("identifiers", renew.oldCert.Names),
-					zap.String("issuer", renew.oldCert.issuerKey),
-					zap.Error(err))
-			}
-			obtainInsteadOfRenew = true
-		}
-
-		var err error
-		if obtainInsteadOfRenew {
-			err = cfg.ObtainCertAsync(ctx, renewName)
-		} else {
-			// notice that we force renewal; otherwise, it might see that the
-			// certificate isn't close to expiring and return, but we really
-			// need a replacement certificate! see issue #4191
-			err = cfg.RenewCertAsync(ctx, renewName, true)
-		}
-		if err != nil {
-			// probably better to not serve a revoked certificate at all
-			if logger != nil {
-				logger.Error("unable to obtain new to certificate after OCSP status of REVOKED; removing from cache",
-					zap.Strings("identifiers", renew.oldCert.Names),
-					zap.Error(err))
-			}
-			certCache.mu.Lock()
-			certCache.removeCertificate(renew.oldCert)
-			certCache.mu.Unlock()
-			continue
-		}
-		err = cfg.reloadManagedCertificate(ctx, renew.oldCert)
-		if err != nil {
-			if logger != nil {
-				logger.Error("after obtaining new certificate due to OCSP status of REVOKED",
-					zap.Strings("identifiers", renew.oldCert.Names),
-					zap.Error(err))
-			}
-			continue
-=======
 				zap.Error(err))
->>>>>>> 2d114193
 		}
 	}
 }
@@ -653,7 +583,7 @@
 	// new key, so we'll have to do an obtain instead
 	var obtainInsteadOfRenew bool
 	if cert.ocsp != nil && cert.ocsp.RevocationReason == acme.ReasonKeyCompromise {
-		err := cfg.moveCompromisedPrivateKey(cert, logger)
+		err := cfg.moveCompromisedPrivateKey(ctx, cert, logger)
 		if err != nil && logger != nil {
 			logger.Error("could not remove compromised private key from use",
 				zap.Strings("identifiers", cert.Names),
@@ -687,7 +617,7 @@
 		return cert, fmt.Errorf("unable to forcefully get new certificate for %v: %w", cert.Names, err)
 	}
 
-	return cfg.reloadManagedCertificate(cert)
+	return cfg.reloadManagedCertificate(ctx, cert)
 }
 
 // moveCompromisedPrivateKey moves the private key for cert to a ".compromised" file
