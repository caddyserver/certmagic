--- conflicted
+++ resolved
@@ -210,15 +210,8 @@
 	}
 }
 
-<<<<<<< HEAD
 // checkDNSPropagation checks if the expected TXT record has been propagated to all authoritative nameservers.
-func checkDNSPropagation(fqdn string, recType uint16, expectedValue string, resolvers []string) (bool, error) {
-=======
-// checkDNSPropagation checks if the expected TXT record has been propagated.
-// If checkAuthoritativeServers is true, the authoritative nameservers are checked directly,
-// otherwise only the given resolvers are checked.
-func checkDNSPropagation(fqdn, value string, resolvers []string, checkAuthoritativeServers bool) (bool, error) {
->>>>>>> c61a4feb
+func checkDNSPropagation(fqdn string, recType uint16, expectedValue string, checkAuthoritativeServers bool, resolvers []string) (bool, error) {
 	if !strings.HasSuffix(fqdn, ".") {
 		fqdn += "."
 	}
@@ -245,23 +238,13 @@
 		resolvers = authoritativeServers
 	}
 
-<<<<<<< HEAD
-	return checkAuthoritativeNss(fqdn, recType, expectedValue, authoritativeNss)
+	return checkAuthoritativeNss(fqdn, recType, expectedValue, resolvers)
 }
 
 // checkAuthoritativeNss queries each of the given nameservers for the expected TXT record.
 func checkAuthoritativeNss(fqdn string, recType uint16, expectedValue string, nameservers []string) (bool, error) {
 	for _, ns := range nameservers {
 		r, err := dnsQuery(fqdn, recType, []string{net.JoinHostPort(ns, "53")}, true)
-=======
-	return checkNameservers(fqdn, value, resolvers)
-}
-
-// checkNameservers checks if any of the given nameservers has the expected TXT record.
-func checkNameservers(fqdn, value string, nameservers []string) (bool, error) {
-	for _, ns := range nameservers {
-		r, err := dnsQuery(fqdn, dns.TypeTXT, []string{ns}, true)
->>>>>>> c61a4feb
 		if err != nil {
 			return false, err
 		}
@@ -277,29 +260,20 @@
 		}
 
 		for _, rr := range r.Answer {
-<<<<<<< HEAD
 			switch recType {
 			case dns.TypeTXT:
 				if txt, ok := rr.(*dns.TXT); ok {
 					record := strings.Join(txt.Txt, "")
 					if record == expectedValue {
-						found = true
-						break
+						return true, nil
 					}
 				}
 			case dns.TypeCNAME:
 				if cname, ok := rr.(*dns.CNAME); ok {
 					// TODO: whether a DNS provider assumes a trailing dot or not varies, and we may have to standardize this in libdns packages
 					if strings.TrimSuffix(cname.Target, ".") == strings.TrimSuffix(expectedValue, ".") {
-						found = true
-						break
+						return true, nil
 					}
-=======
-			if txt, ok := rr.(*dns.TXT); ok {
-				record := strings.Join(txt.Txt, "")
-				if record == value {
-					return true, nil
->>>>>>> c61a4feb
 				}
 			default:
 				return false, fmt.Errorf("unsupported record type: %d", recType)
