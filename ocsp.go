--- conflicted
+++ resolved
@@ -37,15 +37,9 @@
 // regardless of the OCSP status. It is only stapled, however, if the
 // status is Good.
 //
-<<<<<<< HEAD
-// If a status was received, it returns that status. Note that the
-// returned status is not always stapled to the certificate.
-func stapleOCSP(ctx context.Context, ocspConfig OCSPConfig, storage Storage, cert *Certificate, pemBundle []byte) (*ocsp.Response, error) {
-=======
 // Errors here are not necessarily fatal, it could just be that the
 // certificate doesn't have an issuer URL.
-func stapleOCSP(ocspConfig OCSPConfig, storage Storage, cert *Certificate, pemBundle []byte) error {
->>>>>>> 2d114193
+func stapleOCSP(ctx context.Context, ocspConfig OCSPConfig, storage Storage, cert *Certificate, pemBundle []byte) error {
 	if ocspConfig.DisableStapling {
 		return nil
 	}
