--- conflicted
+++ resolved
@@ -245,11 +245,7 @@
 			// On-demand certificates are maintained in the background, but
 			// maintenance is triggered by handshakes instead of by a timer
 			// as in maintain.go.
-<<<<<<< HEAD
-			return cfg.optionalMaintenance(loggerNamed(cfg.Logger, "on_demand"), cert, hello)
-=======
 			return cfg.optionalMaintenance(ctx, loggerNamed(cfg.Logger, "on_demand"), cert, hello)
->>>>>>> 9245be5a
 		}
 		return cert, nil
 	}
@@ -610,15 +606,12 @@
 	renewAndReload := func(ctx context.Context, cancel context.CancelFunc) (Certificate, error) {
 		defer cancel()
 
-<<<<<<< HEAD
 		// if a custom GetCertificate is specified, just use that
 		if cfg.OnDemand != nil && cfg.OnDemand.CustomGetCertificate != nil {
 			return cfg.getCertFromCustomGetCertificate(hello, log, currentCert)
 		}
 
 		// otherwise, renew with issuer, etc.
-=======
->>>>>>> 9245be5a
 		err = cfg.RenewCertAsync(ctx, name, false)
 		if err == nil {
 			// even though the recursive nature of the dynamic cert loading
