// Copyright 2015 Matthew Holt
//
// Licensed under the Apache License, Version 2.0 (the "License");
// you may not use this file except in compliance with the License.
// You may obtain a copy of the License at
//
//     http://www.apache.org/licenses/LICENSE-2.0
//
// Unless required by applicable law or agreed to in writing, software
// distributed under the License is distributed on an "AS IS" BASIS,
// WITHOUT WARRANTIES OR CONDITIONS OF ANY KIND, either express or implied.
// See the License for the specific language governing permissions and
// limitations under the License.

package certmagic

import (
	"context"
	"crypto/tls"
	"fmt"
	"net"
	"strings"
	"sync"
	"time"

	"github.com/mholt/acmez"
	"go.uber.org/zap"
	"golang.org/x/crypto/ocsp"
)

// GetCertificate gets a certificate to satisfy clientHello. In getting
// the certificate, it abides the rules and settings defined in the
// Config that matches clientHello.ServerName. It first checks the in-
// memory cache, then, if the config enables "OnDemand", it accesses
// disk, then accesses the network if it must obtain a new certificate
// via ACME.
//
// This method is safe for use as a tls.Config.GetCertificate callback.
func (cfg *Config) GetCertificate(clientHello *tls.ClientHelloInfo) (*tls.Certificate, error) {
	cfg.emit("tls_handshake_started", clientHello)

	// special case: serve up the certificate for a TLS-ALPN ACME challenge
	// (https://tools.ietf.org/html/draft-ietf-acme-tls-alpn-05)
	for _, proto := range clientHello.SupportedProtos {
		if proto == acmez.ACMETLS1Protocol {
			challengeCert, distributed, err := cfg.getTLSALPNChallengeCert(clientHello)
			if err != nil {
				if cfg.Logger != nil {
					cfg.Logger.Error("tls-alpn challenge",
						zap.String("server_name", clientHello.ServerName),
						zap.Error(err))
				}
				return nil, err
			}
			if cfg.Logger != nil {
				cfg.Logger.Info("served key authentication certificate",
					zap.String("server_name", clientHello.ServerName),
					zap.String("challenge", "tls-alpn-01"),
					zap.String("remote", clientHello.Conn.RemoteAddr().String()),
					zap.Bool("distributed", distributed))
			}
			return challengeCert, nil
		}
	}

	// get the certificate and serve it up
	cert, err := cfg.getCertDuringHandshake(clientHello, true, true)
	if err == nil {
		cfg.emit("tls_handshake_completed", clientHello)
	}
	return &cert.Certificate, err
}

// getCertificate gets a certificate that matches name from the in-memory
// cache, according to the lookup table associated with cfg. The lookup then
// points to a certificate in the Instance certificate cache.
//
// The name is expected to already be normalized (e.g. lowercased).
//
// If there is no exact match for name, it will be checked against names of
// the form '*.example.com' (wildcard certificates) according to RFC 6125.
// If a match is found, matched will be true. If no matches are found, matched
// will be false and a "default" certificate will be returned with defaulted
// set to true. If defaulted is false, then no certificates were available.
//
// The logic in this function is adapted from the Go standard library,
// which is by the Go Authors.
//
// This function is safe for concurrent use.
func (cfg *Config) getCertificate(hello *tls.ClientHelloInfo) (cert Certificate, matched, defaulted bool) {
	name := normalizedName(hello.ServerName)

	if name == "" {
		// if SNI is empty, prefer matching IP address
		if hello.Conn != nil {
			addr := localIPFromConn(hello.Conn)
			cert, matched = cfg.selectCert(hello, addr)
			if matched {
				return
			}
		}

		// fall back to a "default" certificate, if specified
		if cfg.DefaultServerName != "" {
			normDefault := normalizedName(cfg.DefaultServerName)
			cert, defaulted = cfg.selectCert(hello, normDefault)
			if defaulted {
				return
			}
		}
	} else {
		// if SNI is specified, try an exact match first
		cert, matched = cfg.selectCert(hello, name)
		if matched {
			return
		}

		// try replacing labels in the name with
		// wildcards until we get a match
		labels := strings.Split(name, ".")
		for i := range labels {
			labels[i] = "*"
			candidate := strings.Join(labels, ".")
			cert, matched = cfg.selectCert(hello, candidate)
			if matched {
				return
			}
		}
	}

	// otherwise, we're bingo on ammo; see issues
	// caddyserver/caddy#2035 and caddyserver/caddy#1303 (any
	// change to certificate matching behavior must
	// account for hosts defined where the hostname
	// is empty or a catch-all, like ":443" or
	// "0.0.0.0:443")

	return
}

// selectCert uses hello to select a certificate from the
// cache for name. If cfg.CertSelection is set, it will be
// used to make the decision. Otherwise, the first matching
// unexpired cert is returned. As a special case, if no
// certificates match name and cfg.CertSelection is set,
// then all certificates in the cache will be passed in
// for the cfg.CertSelection to make the final decision.
func (cfg *Config) selectCert(hello *tls.ClientHelloInfo, name string) (Certificate, bool) {
	logger := loggerNamed(cfg.Logger, "handshake")
	choices := cfg.certCache.getAllMatchingCerts(name)
	if len(choices) == 0 {
		if cfg.CertSelection == nil {
			if logger != nil {
				logger.Debug("no matching certificates and no custom selection logic", zap.String("identifier", name))
			}
			return Certificate{}, false
		}
		if logger != nil {
			logger.Debug("no matching certificate; will choose from all certificates", zap.String("identifier", name))
		}
		choices = cfg.certCache.getAllCerts()
	}
	if logger != nil {
		logger.Debug("choosing certificate",
			zap.String("identifier", name),
			zap.Int("num_choices", len(choices)))
	}
	if cfg.CertSelection == nil {
		cert, err := DefaultCertificateSelector(hello, choices)
		if logger != nil {
			logger.Debug("default certificate selection results",
				zap.Error(err),
				zap.String("identifier", name),
				zap.Strings("subjects", cert.Names),
				zap.Bool("managed", cert.managed),
				zap.String("issuer_key", cert.issuerKey),
				zap.String("hash", cert.hash))
		}
		return cert, err == nil
	}
	cert, err := cfg.CertSelection.SelectCertificate(hello, choices)
	if logger != nil {
		logger.Debug("custom certificate selection results",
			zap.Error(err),
			zap.String("identifier", name),
			zap.Strings("subjects", cert.Names),
			zap.Bool("managed", cert.managed),
			zap.String("issuer_key", cert.issuerKey),
			zap.String("hash", cert.hash))
	}
	return cert, err == nil
}

// DefaultCertificateSelector is the default certificate selection logic
// given a choice of certificates. If there is at least one certificate in
// choices, it always returns a certificate without error. It chooses the
// first non-expired certificate that the client supports if possible,
// otherwise it returns an expired certificate that the client supports,
// otherwise it just returns the first certificate in the list of choices.
func DefaultCertificateSelector(hello *tls.ClientHelloInfo, choices []Certificate) (Certificate, error) {
	if len(choices) == 0 {
		return Certificate{}, fmt.Errorf("no certificates available")
	}
	now := time.Now()
	best := choices[0]
	for _, choice := range choices {
		if err := hello.SupportsCertificate(&choice.Certificate); err != nil {
			continue
		}
		best = choice // at least the client supports it...
		if now.After(choice.Leaf.NotBefore) && now.Before(choice.Leaf.NotAfter) {
			return choice, nil // ...and unexpired, great! "Certificate, I choose you!"
		}
	}
	return best, nil // all matching certs are expired or incompatible, oh well
}

// getCertDuringHandshake will get a certificate for hello. It first tries
// the in-memory cache. If no certificate for hello is in the cache, the
// config most closely corresponding to hello (like a wildcard) will be loaded.
// If that config allows it (OnDemand!=nil) and if loadIfNecessary == true, it
// calls CustomGetCertificate or goes to disk to load it into the cache and serve
// it. If it's not on disk and if obtainIfNecessary == true, the certificate will
// be obtained from the CA, cached, and served. If obtainIfNecessary is true, then
// loadIfNecessary must also be set to true. An error will be returned if and only
// if no certificate is available.
//
// This function is safe for concurrent use.
func (cfg *Config) getCertDuringHandshake(hello *tls.ClientHelloInfo, loadIfNecessary, obtainIfNecessary bool) (Certificate, error) {
	log := loggerNamed(cfg.Logger, "handshake")

	ctx := context.TODO() // TODO: get a proper context? from somewhere...

	// First check our in-memory cache to see if we've already loaded it
	cert, matched, defaulted := cfg.getCertificate(hello)
	if matched {
		if log != nil {
			log.Debug("matched certificate in cache",
				zap.Strings("subjects", cert.Names),
				zap.Bool("managed", cert.managed),
				zap.Time("expiration", cert.Leaf.NotAfter),
				zap.String("hash", cert.hash))
		}
		if cert.managed && cfg.OnDemand != nil && obtainIfNecessary {
			// On-demand certificates are maintained in the background, but
			// maintenance is triggered by handshakes instead of by a timer
			// as in maintain.go.
			return cfg.optionalMaintenance(ctx, loggerNamed(cfg.Logger, "on_demand"), cert, hello)
		}
		return cert, nil
	}

	// If a custom GetCertificate is configured, use that to get the
	// certificate rather than our own "automagic" management logic.
	// Only continue to use our own logic if it returns nil+nil.
	customCert, err := cfg.getCertFromAnyCustomGetCertificate(hello, log, Certificate{})
	if err != nil {
		return Certificate{}, err
	}
	if !customCert.Empty() {
		return customCert, nil
	}

	name := cfg.getNameFromClientHello(hello)

	// We might be able to load or obtain a needed certificate. Load from
	// storage if OnDemand is enabled, or if there is the possibility that
	// a statically-managed cert was evicted from a full cache.
	cfg.certCache.mu.RLock()
	cacheSize := len(cfg.certCache.cache)
	cfg.certCache.mu.RUnlock()

	// A cert might have still been evicted from the cache even if the cache
	// is no longer completely full; this happens if the newly-loaded cert is
	// itself evicted (perhaps due to being expired or unmanaged at this point).
	// Hence, we use an "almost full" metric to allow for the cache to not be
	// perfectly full while still being able to load needed certs from storage.
	// See https://caddy.community/t/error-tls-alert-internal-error-592-again/13272
	// and caddyserver/caddy#4320.
	cacheCapacity := float64(cfg.certCache.options.Capacity)
	cacheAlmostFull := cacheCapacity > 0 && float64(cacheSize) >= cacheCapacity*.9
	loadDynamically := cfg.OnDemand != nil || cacheAlmostFull

	if loadDynamically && loadIfNecessary {
		// Then check to see if we have one on disk
		// TODO: As suggested here, https://caddy.community/t/error-tls-alert-internal-error-592-again/13272/30?u=matt,
		// it might be a good idea to check with the DecisionFunc or allowlist first before even loading the certificate
		// from storage, since if we can't renew it, why should we even try serving it (it will just get evicted after
		// we get a return value of false anyway)?
		loadedCert, err := cfg.CacheManagedCertificate(name)
		if _, ok := err.(ErrNotExist); ok {
			// If no exact match, try a wildcard variant, which is something we can still use
			labels := strings.Split(name, ".")
			labels[0] = "*"
			loadedCert, err = cfg.CacheManagedCertificate(strings.Join(labels, "."))
		}
		if err == nil {
			if log != nil {
				log.Debug("loaded certificate from storage",
					zap.Strings("subjects", loadedCert.Names),
					zap.Bool("managed", loadedCert.managed),
					zap.Time("expiration", loadedCert.Leaf.NotAfter),
					zap.String("hash", loadedCert.hash))
			}
			loadedCert, err = cfg.handshakeMaintenance(ctx, hello, loadedCert)
			if err != nil {
				if log != nil {
					log.Error("maintaining newly-loaded certificate",
						zap.String("server_name", name),
						zap.Error(err))
				}
			}
			return loadedCert, nil
		}
		if cfg.OnDemand != nil && obtainIfNecessary {
			// By this point, we need to ask the CA for a certificate
			return cfg.obtainOnDemandCertificate(ctx, hello)
		}
	}

	// Fall back to the default certificate if there is one
	if defaulted {
		if log != nil {
			log.Debug("fell back to default certificate",
				zap.Strings("subjects", cert.Names),
				zap.Bool("managed", cert.managed),
				zap.Time("expiration", cert.Leaf.NotAfter),
				zap.String("hash", cert.hash))
		}
		return cert, nil
	}

	if log != nil {
		log.Debug("no certificate matching TLS ClientHello",
			zap.String("server_name", hello.ServerName),
			zap.String("remote", hello.Conn.RemoteAddr().String()),
			zap.String("identifier", name),
			zap.Uint16s("cipher_suites", hello.CipherSuites),
			zap.Float64("cert_cache_fill", float64(cacheSize)/cacheCapacity), // may be approximate! because we are not within the lock
			zap.Bool("load_if_necessary", loadIfNecessary),
			zap.Bool("obtain_if_necessary", obtainIfNecessary),
			zap.Bool("on_demand", cfg.OnDemand != nil))
	}

	return Certificate{}, fmt.Errorf("no certificate available for '%s'", name)
}

// optionalMaintenance will perform maintenance on the certificate (if necessary) and
// will return the resulting certificate. This should only be done if the certificate
// is managed, OnDemand is enabled, and the scope is allowed to obtain certificates.
func (cfg *Config) optionalMaintenance(ctx context.Context, log *zap.Logger, cert Certificate, hello *tls.ClientHelloInfo) (Certificate, error) {
	newCert, err := cfg.handshakeMaintenance(ctx, hello, cert)
	if err == nil {
		return newCert, nil
	}

	if log != nil {
		log.Error("renewing certificate on-demand failed",
			zap.Strings("subjects", cert.Names),
			zap.Time("not_after", cert.Leaf.NotAfter),
			zap.Error(err))
	}

	if cert.Expired() {
		return cert, err
	}

	// still has time remaining, so serve it anyway
	return cert, nil
}

// checkIfCertShouldBeObtained checks to see if an on-demand TLS certificate
// should be obtained for a given domain based upon the config settings. If
// a non-nil error is returned, do not issue a new certificate for name.
func (cfg *Config) checkIfCertShouldBeObtained(name string) error {
	if cfg.OnDemand == nil {
		return fmt.Errorf("not configured for on-demand certificate issuance")
	}
	if !SubjectQualifiesForCert(name) {
		return fmt.Errorf("subject name does not qualify for certificate: %s", name)
	}
	if cfg.OnDemand.DecisionFunc != nil {
		return cfg.OnDemand.DecisionFunc(name)
	}
	if len(cfg.OnDemand.hostWhitelist) > 0 &&
		!cfg.OnDemand.whitelistContains(name) {
		return fmt.Errorf("certificate for '%s' is not managed", name)
	}
	return nil
}

// obtainOnDemandCertificate obtains a certificate for hello.
// If another goroutine has already started obtaining a cert for
// hello, it will wait and use what the other goroutine obtained.
//
// This function is safe for use by multiple concurrent goroutines.
func (cfg *Config) obtainOnDemandCertificate(ctx context.Context, hello *tls.ClientHelloInfo) (Certificate, error) {
	log := loggerNamed(cfg.Logger, "on_demand")

	name := cfg.getNameFromClientHello(hello)

	getCertWithoutReobtaining := func() (Certificate, error) {
		// very important to set the obtainIfNecessary argument to false, so we don't repeat this infinitely
		return cfg.getCertDuringHandshake(hello, true, false)
	}

	// We must protect this process from happening concurrently, so synchronize.
	obtainCertWaitChansMu.Lock()
	wait, ok := obtainCertWaitChans[name]
	if ok {
		// lucky us -- another goroutine is already obtaining the certificate.
		// wait for it to finish obtaining the cert and then we'll use it.
		obtainCertWaitChansMu.Unlock()

		// TODO: see if we can get a proper context in here, for true cancellation
		timeout := time.NewTimer(2 * time.Minute)
		select {
		case <-timeout.C:
			return Certificate{}, fmt.Errorf("timed out waiting to obtain certificate for %s", name)
		case <-wait:
			timeout.Stop()
		}

		return getCertWithoutReobtaining()
	}

	// looks like it's up to us to do all the work and obtain the cert.
	// make a chan others can wait on if needed
	wait = make(chan struct{})
	obtainCertWaitChans[name] = wait
	obtainCertWaitChansMu.Unlock()

	unblockWaiters := func() {
		obtainCertWaitChansMu.Lock()
		close(wait)
		delete(obtainCertWaitChans, name)
		obtainCertWaitChansMu.Unlock()
	}

	// Make sure the certificate should be obtained based on config
	err := cfg.checkIfCertShouldBeObtained(name)
	if err != nil {
		unblockWaiters()
		return Certificate{}, err
	}

	if log != nil {
		log.Info("obtaining new certificate", zap.String("server_name", name))
	}

	// TODO: we are only adding a timeout because we don't know if the context passed in is actually cancelable...
	// (timeout duration is based on https://caddy.community/t/zerossl-dns-challenge-failing-often-route53-plugin/13822/24?u=matt)
	var cancel context.CancelFunc
	ctx, cancel = context.WithTimeout(ctx, 180*time.Second)
	defer cancel()

	// Obtain the certificate
	err = cfg.ObtainCertAsync(ctx, name)

	// immediately unblock anyone waiting for it; doing this in
	// a defer would risk deadlock because of the recursive call
	// to getCertDuringHandshake below when we return!
	unblockWaiters()

	if err != nil {
		// shucks; failed to solve challenge on-demand
		return Certificate{}, err
	}

	// success; certificate was just placed on disk, so
	// we need only restart serving the certificate
	return getCertWithoutReobtaining()
}

// handshakeMaintenance performs a check on cert for expiration and OCSP validity.
// If necessary, it will renew the certificate and/or refresh the OCSP staple.
// OCSP stapling errors are not returned, only logged.
//
// This function is safe for use by multiple concurrent goroutines.
func (cfg *Config) handshakeMaintenance(ctx context.Context, hello *tls.ClientHelloInfo, cert Certificate) (Certificate, error) {
	log := loggerNamed(cfg.Logger, "on_demand")

	// Check OCSP staple validity
	if cert.ocsp != nil && !freshOCSP(cert.ocsp) {
		if log != nil {
			log.Debug("OCSP response needs refreshing",
				zap.Strings("identifiers", cert.Names),
				zap.Int("ocsp_status", cert.ocsp.Status),
				zap.Time("this_update", cert.ocsp.ThisUpdate),
				zap.Time("next_update", cert.ocsp.NextUpdate))
		}

		err := stapleOCSP(cfg.OCSP, cfg.Storage, &cert, nil)
		if err != nil {
			// An error with OCSP stapling is not the end of the world, and in fact, is
			// quite common considering not all certs have issuer URLs that support it.
			if log != nil {
				log.Warn("stapling OCSP",
					zap.String("server_name", hello.ServerName),
					zap.Error(err))
			}
		} else if log != nil {
			if log != nil {
				log.Debug("successfully stapled new OCSP response",
					zap.Strings("identifiers", cert.Names),
					zap.Int("ocsp_status", cert.ocsp.Status),
					zap.Time("this_update", cert.ocsp.ThisUpdate),
					zap.Time("next_update", cert.ocsp.NextUpdate))
			}
		}

		// our copy of cert has the new OCSP staple, so replace it in the cache
		cfg.certCache.mu.Lock()
		cfg.certCache.cache[cert.hash] = cert
		cfg.certCache.mu.Unlock()
	}

	// We attempt to replace any certificates that were revoked.
	// Crucially, this happens OUTSIDE a lock on the certCache.
	if certShouldBeForceRenewed(cert) {
		if log != nil {
			log.Warn("on-demand certificate's OCSP status is REVOKED; will try to forcefully renew",
				zap.Strings("identifiers", cert.Names),
				zap.Int("ocsp_status", cert.ocsp.Status),
				zap.Time("revoked_at", cert.ocsp.RevokedAt),
				zap.Time("this_update", cert.ocsp.ThisUpdate),
				zap.Time("next_update", cert.ocsp.NextUpdate))
		}
		return cfg.renewDynamicCertificate(ctx, hello, cert)
	}

	// Check cert expiration
	if currentlyInRenewalWindow(cert.Leaf.NotBefore, cert.Leaf.NotAfter, cfg.RenewalWindowRatio) {
		return cfg.renewDynamicCertificate(ctx, hello, cert)
	}

	return cert, nil
}

// renewDynamicCertificate renews the certificate for name using cfg. It returns the
// certificate to use and an error, if any. name should already be lower-cased before
// calling this function. name is the name obtained directly from the handshake's
// ClientHello. If the certificate hasn't yet expired, currentCert will be returned
// and the renewal will happen in the background; otherwise this blocks until the
// certificate has been renewed, and returns the renewed certificate.
//
// If the certificate's OCSP status (currentCert.ocsp) is Revoked, it will be forcefully
// renewed even if it is not expiring.
//
// This function is safe for use by multiple concurrent goroutines.
func (cfg *Config) renewDynamicCertificate(ctx context.Context, hello *tls.ClientHelloInfo, currentCert Certificate) (Certificate, error) {
	log := loggerNamed(cfg.Logger, "on_demand")

	name := cfg.getNameFromClientHello(hello)
	timeLeft := time.Until(currentCert.Leaf.NotAfter)
	revoked := currentCert.ocsp != nil && currentCert.ocsp.Status == ocsp.Revoked

	getCertWithoutReobtaining := func() (Certificate, error) {
		// very important to set the obtainIfNecessary argument to false, so we don't repeat this infinitely
		return cfg.getCertDuringHandshake(hello, true, false)
	}

	// see if another goroutine is already working on this certificate
	obtainCertWaitChansMu.Lock()
	wait, ok := obtainCertWaitChans[name]
	if ok {
		// lucky us -- another goroutine is already renewing the certificate
		obtainCertWaitChansMu.Unlock()

		// the current certificate hasn't expired, and another goroutine is already
		// renewing it, so we might as well serve what we have without blocking, UNLESS
		// we're forcing renewal, in which case the current certificate is not usable
		if timeLeft > 0 && !revoked {
			if log != nil {
				log.Debug("certificate expires soon but is already being renewed; serving current certificate",
					zap.Strings("subjects", currentCert.Names),
					zap.Duration("remaining", timeLeft))
			}
			return currentCert, nil
		}

		// otherwise, we'll have to wait for the renewal to finish so we don't serve
		// a revoked or expired certificate

		if log != nil {
			log.Debug("certificate has expired, but is already being renewed; waiting for renewal to complete",
				zap.Strings("subjects", currentCert.Names),
				zap.Time("expired", currentCert.Leaf.NotAfter),
				zap.Bool("revoked", revoked))
		}

		// TODO: see if we can get a proper context in here, for true cancellation
		timeout := time.NewTimer(2 * time.Minute)
		select {
		case <-timeout.C:
			return Certificate{}, fmt.Errorf("timed out waiting for certificate renewal of %s", name)
		case <-wait:
			timeout.Stop()
		}

		return getCertWithoutReobtaining()
	}

	// looks like it's up to us to do all the work and renew the cert
	wait = make(chan struct{})
	obtainCertWaitChans[name] = wait
	obtainCertWaitChansMu.Unlock()

	unblockWaiters := func() {
		obtainCertWaitChansMu.Lock()
		close(wait)
		delete(obtainCertWaitChans, name)
		obtainCertWaitChansMu.Unlock()
	}

	if log != nil {
		log.Info("attempting certificate renewal",
			zap.String("server_name", name),
			zap.Strings("subjects", currentCert.Names),
			zap.Time("expiration", currentCert.Leaf.NotAfter),
			zap.Duration("remaining", timeLeft),
			zap.Bool("revoked", revoked))
	}

	// Make sure a certificate for this name should be obtained on-demand
	err := cfg.checkIfCertShouldBeObtained(name)
	if err != nil {
		// if not, remove from cache (it will be deleted from storage later)
		cfg.certCache.mu.Lock()
		cfg.certCache.removeCertificate(currentCert)
		cfg.certCache.mu.Unlock()
		unblockWaiters()
		return Certificate{}, err
	}

	// Renew and reload the certificate
	renewAndReload := func(ctx context.Context, cancel context.CancelFunc) (Certificate, error) {
		defer cancel()

<<<<<<< HEAD
		// if a custom GetCertificate is specified and returned a valid value, just use that
		cert, err := cfg.getCertFromAnyCustomGetCertificate(hello, log, currentCert)
		if err != nil {
			return Certificate{}, err
		}
		if !cert.Empty() {
			return cert, nil
		}

		// otherwise, renew with issuer, etc.
		err = cfg.RenewCertAsync(ctx, name, false)
		if err == nil {
			// even though the recursive nature of the dynamic cert loading
			// would just call this function anyway, we do it here to
			// make the replacement as atomic as possible.
			newCert, err := cfg.CacheManagedCertificate(name)
			if err != nil {
				if log != nil {
					log.Error("loading renewed certificate", zap.String("server_name", name), zap.Error(err))
=======
		var newCert Certificate
		var err error

		if revoked {
			newCert, err = cfg.forceRenew(ctx, log, currentCert)
		} else {
			err = cfg.RenewCertAsync(ctx, name, false)
			if err == nil {
				// even though the recursive nature of the dynamic cert loading
				// would just call this function anyway, we do it here to
				// make the replacement as atomic as possible.
				newCert, err = cfg.CacheManagedCertificate(name)
				if err != nil {
					if log != nil {
						log.Error("loading renewed certificate", zap.String("server_name", name), zap.Error(err))
					}
				} else {
					// replace the old certificate with the new one
					cfg.certCache.replaceCertificate(currentCert, newCert)
>>>>>>> 2f78e527
				}
			}
		}

		// immediately unblock anyone waiting for it; doing this in
		// a defer would risk deadlock because of the recursive call
		// to getCertDuringHandshake below when we return!
		unblockWaiters()

		if err != nil {
			if log != nil {
				log.Error("renewing and reloading certificate",
					zap.String("server_name", name),
					zap.Error(err),
					zap.Bool("forced", revoked))
			}
			return newCert, err
		}

		return getCertWithoutReobtaining()
	}

	// if the certificate hasn't expired, we can serve what we have and renew in the background
	if timeLeft > 0 {
		ctx, cancel := context.WithTimeout(ctx, 5*time.Minute)
		go renewAndReload(ctx, cancel)
		return currentCert, nil
	}

	// otherwise, we have to block while we renew an expired certificate
	ctx, cancel := context.WithTimeout(ctx, 90*time.Second)
	return renewAndReload(ctx, cancel)
}

// getCertFromAnyCustomGetCertificate gets a certificate from cfg's CustomGetCertificates in its OnDemand
// config. If OnDemand config is nil, or there are no CustomGetCertificates defined, this is a no-op and
// returns empty values. Otherwise, it gets a certificate for hello from the first CustomGetCertificate that
// returns a certificate and no error. The certificate will be added to the cache if the CertificateGetter
// indicates that the result should be cached. If oldCert is non-empty, it will be replaced in the cache; or,
// if the new certificate is not to be cached, the old one will be removed instead.
func (cfg *Config) getCertFromAnyCustomGetCertificate(hello *tls.ClientHelloInfo, log *zap.Logger, oldCert Certificate) (Certificate, error) {
	// fast path if nothing to do
	if cfg.OnDemand == nil || len(cfg.OnDemand.CustomGetCertificates) == 0 {
		return Certificate{}, nil
	}

	var upstreamCert *tls.Certificate
	var addToCache bool
	var err error

	// try all the custom GetCertificate functions; use first one that returns a certificate
	for i, customGetCert := range cfg.OnDemand.CustomGetCertificates {
		upstreamCert, addToCache, err = customGetCert.GetCertificate(context.TODO(), hello)
		if err != nil {
			return Certificate{}, fmt.Errorf("custom GetCertificate %d: %s: %v", i, hello.ServerName, err)
		}
		if upstreamCert != nil {
			break
		}
	}
	if upstreamCert == nil {
		if log != nil {
			log.Debug("all custom GetCertificates yielded no certificates and no errors", zap.String("sni", hello.ServerName))
		}
		return Certificate{}, nil
	}

	var cert Certificate
	err = fillCertFromLeaf(&cert, *upstreamCert)
	if err != nil {
		return Certificate{}, fmt.Errorf("custom GetCertificate: %s: filling cert from leaf: %v", hello.ServerName, err)
	}

	if log != nil {
		log.Debug("using custom certificate",
			zap.String("sni", hello.ServerName),
			zap.Strings("names", cert.Names),
			zap.Time("expiration", cert.Leaf.NotAfter),
			zap.Bool("add_to_cache", addToCache))
	}

	if addToCache {
		cert.managed = true // allows handshake-time maintenance/"renewal" later on
		if oldCert.Empty() {
			cfg.certCache.cacheCertificate(cert)
		} else {
			cfg.certCache.replaceCertificate(oldCert, cert)
		}
	} else if !oldCert.Empty() {
		// new certificate shouldn't be cached, but old cert still in cache, so remove it
		cfg.certCache.mu.Lock()
		cfg.certCache.removeCertificate(oldCert)
		cfg.certCache.mu.Unlock()
	}

	return cert, nil
}

// getTLSALPNChallengeCert is to be called when the clientHello pertains to
// a TLS-ALPN challenge and a certificate is required to solve it. This method gets
// the relevant challenge info and then returns the associated certificate (if any)
// or generates it anew if it's not available (as is the case when distributed
// solving). True is returned if the challenge is being solved distributed (there
// is no semantic difference with distributed solving; it is mainly for logging).
func (cfg *Config) getTLSALPNChallengeCert(clientHello *tls.ClientHelloInfo) (*tls.Certificate, bool, error) {
	chalData, distributed, err := cfg.getChallengeInfo(clientHello.ServerName)
	if err != nil {
		return nil, distributed, err
	}

	// fast path: we already created the certificate (this avoids having to re-create
	// it at every handshake that tries to verify, e.g. multi-perspective validation)
	if chalData.data != nil {
		return chalData.data.(*tls.Certificate), distributed, nil
	}

	// otherwise, we can re-create the solution certificate, but it takes a few cycles
	cert, err := acmez.TLSALPN01ChallengeCert(chalData.Challenge)
	if err != nil {
		return nil, distributed, fmt.Errorf("making TLS-ALPN challenge certificate: %v", err)
	}
	if cert == nil {
		return nil, distributed, fmt.Errorf("got nil TLS-ALPN challenge certificate but no error")
	}

	return cert, distributed, nil
}

// getNameFromClientHello returns a normalized form of hello.ServerName.
// If hello.ServerName is empty (i.e. client did not use SNI), then the
// associated connection's local address is used to extract an IP address.
func (*Config) getNameFromClientHello(hello *tls.ClientHelloInfo) string {
	if name := normalizedName(hello.ServerName); name != "" {
		return name
	}
	return localIPFromConn(hello.Conn)
}

// localIPFromConn returns the host portion of c's local address
// and strips the scope ID if one exists (see RFC 4007).
func localIPFromConn(c net.Conn) string {
	if c == nil {
		return ""
	}
	localAddr := c.LocalAddr().String()
	ip, _, err := net.SplitHostPort(localAddr)
	if err != nil {
		// OK; assume there was no port
		ip = localAddr
	}
	// IPv6 addresses can have scope IDs, e.g. "fe80::4c3:3cff:fe4f:7e0b%eth0",
	// but for our purposes, these are useless (unless a valid use case proves
	// otherwise; see issue #3911)
	if scopeIDStart := strings.Index(ip, "%"); scopeIDStart > -1 {
		ip = ip[:scopeIDStart]
	}
	return ip
}

// normalizedName returns a cleaned form of serverName that is
// used for consistency when referring to a SNI value.
func normalizedName(serverName string) string {
	return strings.ToLower(strings.TrimSpace(serverName))
}

// obtainCertWaitChans is used to coordinate obtaining certs for each hostname.
var obtainCertWaitChans = make(map[string]chan struct{})
var obtainCertWaitChansMu sync.Mutex<|MERGE_RESOLUTION|>--- conflicted
+++ resolved
@@ -637,7 +637,6 @@
 	renewAndReload := func(ctx context.Context, cancel context.CancelFunc) (Certificate, error) {
 		defer cancel()
 
-<<<<<<< HEAD
 		// if a custom GetCertificate is specified and returned a valid value, just use that
 		cert, err := cfg.getCertFromAnyCustomGetCertificate(hello, log, currentCert)
 		if err != nil {
@@ -648,19 +647,9 @@
 		}
 
 		// otherwise, renew with issuer, etc.
-		err = cfg.RenewCertAsync(ctx, name, false)
-		if err == nil {
-			// even though the recursive nature of the dynamic cert loading
-			// would just call this function anyway, we do it here to
-			// make the replacement as atomic as possible.
-			newCert, err := cfg.CacheManagedCertificate(name)
-			if err != nil {
-				if log != nil {
-					log.Error("loading renewed certificate", zap.String("server_name", name), zap.Error(err))
-=======
 		var newCert Certificate
 		var err error
-
+    
 		if revoked {
 			newCert, err = cfg.forceRenew(ctx, log, currentCert)
 		} else {
@@ -677,7 +666,6 @@
 				} else {
 					// replace the old certificate with the new one
 					cfg.certCache.replaceCertificate(currentCert, newCert)
->>>>>>> 2f78e527
 				}
 			}
 		}
