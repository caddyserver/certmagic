--- conflicted
+++ resolved
@@ -69,27 +69,15 @@
 	Path string
 }
 
-<<<<<<< HEAD
-// Exists returns true if key exists in fs.
-func (fs *FileStorage) Exists(ctx context.Context, key string) bool {
-	_, err := os.Stat(fs.Filename(key))
-	return !os.IsNotExist(err)
-}
-
-// Store saves value at key.
-func (fs *FileStorage) Store(ctx context.Context, key string, value []byte) error {
-	filename := fs.Filename(key)
-=======
 // Exists returns true if key exists in s.
-func (s *FileStorage) Exists(key string) bool {
+func (s *FileStorage) Exists(_ context.Context, key string) bool {
 	_, err := os.Stat(s.Filename(key))
 	return !errors.Is(err, fs.ErrNotExist)
 }
 
 // Store saves value at key.
-func (s *FileStorage) Store(key string, value []byte) error {
+func (s *FileStorage) Store(_ context.Context, key string, value []byte) error {
 	filename := s.Filename(key)
->>>>>>> 2d114193
 	err := os.MkdirAll(filepath.Dir(filename), 0700)
 	if err != nil {
 		return err
@@ -98,39 +86,17 @@
 }
 
 // Load retrieves the value at key.
-<<<<<<< HEAD
-func (fs *FileStorage) Load(ctx context.Context, key string) ([]byte, error) {
-	contents, err := ioutil.ReadFile(fs.Filename(key))
-	if os.IsNotExist(err) {
-		return nil, ErrNotExist(err)
-	}
-	return contents, nil
+func (s *FileStorage) Load(_ context.Context, key string) ([]byte, error) {
+	return os.ReadFile(s.Filename(key))
 }
 
 // Delete deletes the value at key.
-func (fs *FileStorage) Delete(ctx context.Context, key string) error {
-	err := os.Remove(fs.Filename(key))
-	if os.IsNotExist(err) {
-		return ErrNotExist(err)
-	}
-	return err
+func (s *FileStorage) Delete(_ context.Context, key string) error {
+	return os.Remove(s.Filename(key))
 }
 
 // List returns all keys that match prefix.
-func (fs *FileStorage) List(ctx context.Context, prefix string, recursive bool) ([]string, error) {
-=======
-func (s *FileStorage) Load(key string) ([]byte, error) {
-	return os.ReadFile(s.Filename(key))
-}
-
-// Delete deletes the value at key.
-func (s *FileStorage) Delete(key string) error {
-	return os.Remove(s.Filename(key))
-}
-
-// List returns all keys that match prefix.
-func (s *FileStorage) List(prefix string, recursive bool) ([]string, error) {
->>>>>>> 2d114193
+func (s *FileStorage) List(ctx context.Context, prefix string, recursive bool) ([]string, error) {
 	var keys []string
 	walkPrefix := s.Filename(prefix)
 
@@ -161,16 +127,8 @@
 }
 
 // Stat returns information about key.
-<<<<<<< HEAD
-func (fs *FileStorage) Stat(ctx context.Context, key string) (KeyInfo, error) {
-	fi, err := os.Stat(fs.Filename(key))
-	if os.IsNotExist(err) {
-		return KeyInfo{}, ErrNotExist(err)
-	}
-=======
-func (s *FileStorage) Stat(key string) (KeyInfo, error) {
+func (s *FileStorage) Stat(_ context.Context, key string) (KeyInfo, error) {
 	fi, err := os.Stat(s.Filename(key))
->>>>>>> 2d114193
 	if err != nil {
 		return KeyInfo{}, err
 	}
@@ -254,13 +212,8 @@
 }
 
 // Unlock releases the lock for name.
-<<<<<<< HEAD
-func (fs *FileStorage) Unlock(ctx context.Context, key string) error {
-	return removeLockfile(fs.lockFilename(key))
-=======
-func (s *FileStorage) Unlock(key string) error {
+func (s *FileStorage) Unlock(_ context.Context, key string) error {
 	return os.Remove(s.lockFilename(key))
->>>>>>> 2d114193
 }
 
 func (s *FileStorage) String() string {
