// Copyright 2015 Matthew Holt
//
// Licensed under the Apache License, Version 2.0 (the "License");
// you may not use this file except in compliance with the License.
// You may obtain a copy of the License at
//
//     http://www.apache.org/licenses/LICENSE-2.0
//
// Unless required by applicable law or agreed to in writing, software
// distributed under the License is distributed on an "AS IS" BASIS,
// WITHOUT WARRANTIES OR CONDITIONS OF ANY KIND, either express or implied.
// See the License for the specific language governing permissions and
// limitations under the License.

package certmagic

import (
	"context"
	"crypto/tls"
	"crypto/x509"
	"fmt"
	"net"
	"os"
	"strings"
	"time"

	"go.uber.org/zap"
	"golang.org/x/crypto/ocsp"
)

// Certificate is a tls.Certificate with associated metadata tacked on.
// Even if the metadata can be obtained by parsing the certificate,
// we are more efficient by extracting the metadata onto this struct,
// but at the cost of slightly higher memory use.
type Certificate struct {
	tls.Certificate

	// Names is the list of subject names this
	// certificate is signed for.
	Names []string

	// Optional; user-provided, and arbitrary.
	Tags []string

	// OCSP contains the certificate's parsed OCSP response.
	// It is not necessarily the response that is stapled
	// (e.g. if the status is not Good), it is simply the
	// most recent OCSP response we have for this certificate.
	ocsp *ocsp.Response

	// The hex-encoded hash of this cert's chain's bytes.
	hash string

	// Whether this certificate is under our management.
	managed bool

	// The unique string identifying the issuer of this certificate.
	issuerKey string
}

// Empty returns true if the certificate struct is not filled out; at
// least the tls.Certificate.Certificate field is expected to be set.
func (cert Certificate) Empty() bool {
	return len(cert.Certificate.Certificate) == 0
}

// NeedsRenewal returns true if the certificate is
// expiring soon (according to cfg) or has expired.
func (cert Certificate) NeedsRenewal(cfg *Config) bool {
	return currentlyInRenewalWindow(cert.Leaf.NotBefore, cert.Leaf.NotAfter, cfg.RenewalWindowRatio)
}

// Expired returns true if the certificate has expired.
func (cert Certificate) Expired() bool {
	if cert.Leaf == nil {
		// ideally cert.Leaf would never be nil, but this can happen for
		// "synthetic" certs like those made to solve the TLS-ALPN challenge
		// which adds a special cert directly  to the cache, since
		// tls.X509KeyPair() discards the leaf; oh well
		return false
	}
	return time.Now().After(cert.Leaf.NotAfter)
}

// currentlyInRenewalWindow returns true if the current time is
// within the renewal window, according to the given start/end
// dates and the ratio of the renewal window. If true is returned,
// the certificate being considered is due for renewal.
func currentlyInRenewalWindow(notBefore, notAfter time.Time, renewalWindowRatio float64) bool {
	if notAfter.IsZero() {
		return false
	}
	lifetime := notAfter.Sub(notBefore)
	if renewalWindowRatio == 0 {
		renewalWindowRatio = DefaultRenewalWindowRatio
	}
	renewalWindow := time.Duration(float64(lifetime) * renewalWindowRatio)
	renewalWindowStart := notAfter.Add(-renewalWindow)
	return time.Now().After(renewalWindowStart)
}

// HasTag returns true if cert.Tags has tag.
func (cert Certificate) HasTag(tag string) bool {
	for _, t := range cert.Tags {
		if t == tag {
			return true
		}
	}
	return false
}

// CacheManagedCertificate loads the certificate for domain into the
// cache, from the TLS storage for managed certificates. It returns a
// copy of the Certificate that was put into the cache.
//
// This is a lower-level method; normally you'll call Manage() instead.
//
// This method is safe for concurrent use.
func (cfg *Config) CacheManagedCertificate(ctx context.Context, domain string) (Certificate, error) {
	cert, err := cfg.loadManagedCertificate(ctx, domain)
	if err != nil {
		return cert, err
	}
	cfg.certCache.cacheCertificate(cert)
	cfg.emit("cached_managed_cert", cert.Names)
	return cert, nil
}

// loadManagedCertificate loads the managed certificate for domain from any
// of the configured issuers' storage locations, but it does not add it to
// the cache. It just loads from storage and returns it.
func (cfg *Config) loadManagedCertificate(ctx context.Context, domain string) (Certificate, error) {
	certRes, err := cfg.loadCertResourceAnyIssuer(ctx, domain)
	if err != nil {
		return Certificate{}, err
	}
	cert, err := cfg.makeCertificateWithOCSP(ctx, certRes.CertificatePEM, certRes.PrivateKeyPEM)
	if err != nil {
		return cert, err
	}
	cert.managed = true
	cert.issuerKey = certRes.issuerKey
	return cert, nil
}

// CacheUnmanagedCertificatePEMFile loads a certificate for host using certFile
// and keyFile, which must be in PEM format. It stores the certificate in
// the in-memory cache.
//
// This method is safe for concurrent use.
func (cfg *Config) CacheUnmanagedCertificatePEMFile(ctx context.Context, certFile, keyFile string, tags []string) error {
	cert, err := cfg.makeCertificateFromDiskWithOCSP(ctx, cfg.Storage, certFile, keyFile)
	if err != nil {
		return err
	}
	cert.Tags = tags
	cfg.certCache.cacheCertificate(cert)
	cfg.emit("cached_unmanaged_cert", cert.Names)
	return nil
}

// CacheUnmanagedTLSCertificate adds tlsCert to the certificate cache.
// It staples OCSP if possible.
//
// This method is safe for concurrent use.
func (cfg *Config) CacheUnmanagedTLSCertificate(ctx context.Context, tlsCert tls.Certificate, tags []string) error {
	var cert Certificate
	err := fillCertFromLeaf(&cert, tlsCert)
	if err != nil {
		return err
	}
<<<<<<< HEAD
	_, err = stapleOCSP(ctx, cfg.OCSP, cfg.Storage, &cert, nil)
=======
	err = stapleOCSP(cfg.OCSP, cfg.Storage, &cert, nil)
>>>>>>> 2d114193
	if err != nil && cfg.Logger != nil {
		cfg.Logger.Warn("stapling OCSP", zap.Error(err))
	}
	cfg.emit("cached_unmanaged_cert", cert.Names)
	cert.Tags = tags
	cfg.certCache.cacheCertificate(cert)
	return nil
}

// CacheUnmanagedCertificatePEMBytes makes a certificate out of the PEM bytes
// of the certificate and key, then caches it in memory.
//
// This method is safe for concurrent use.
func (cfg *Config) CacheUnmanagedCertificatePEMBytes(ctx context.Context, certBytes, keyBytes []byte, tags []string) error {
	cert, err := cfg.makeCertificateWithOCSP(ctx, certBytes, keyBytes)
	if err != nil {
		return err
	}
	cert.Tags = tags
	cfg.certCache.cacheCertificate(cert)
	cfg.emit("cached_unmanaged_cert", cert.Names)
	return nil
}

// makeCertificateFromDiskWithOCSP makes a Certificate by loading the
// certificate and key files. It fills out all the fields in
// the certificate except for the Managed and OnDemand flags.
// (It is up to the caller to set those.) It staples OCSP.
<<<<<<< HEAD
func (cfg Config) makeCertificateFromDiskWithOCSP(ctx context.Context, storage Storage, certFile, keyFile string) (Certificate, error) {
	certPEMBlock, err := ioutil.ReadFile(certFile)
=======
func (cfg Config) makeCertificateFromDiskWithOCSP(storage Storage, certFile, keyFile string) (Certificate, error) {
	certPEMBlock, err := os.ReadFile(certFile)
>>>>>>> 2d114193
	if err != nil {
		return Certificate{}, err
	}
	keyPEMBlock, err := os.ReadFile(keyFile)
	if err != nil {
		return Certificate{}, err
	}
	return cfg.makeCertificateWithOCSP(ctx, certPEMBlock, keyPEMBlock)
}

// makeCertificateWithOCSP is the same as makeCertificate except that it also
// staples OCSP to the certificate.
func (cfg Config) makeCertificateWithOCSP(ctx context.Context, certPEMBlock, keyPEMBlock []byte) (Certificate, error) {
	cert, err := makeCertificate(certPEMBlock, keyPEMBlock)
	if err != nil {
		return cert, err
	}
<<<<<<< HEAD
	_, err = stapleOCSP(ctx, cfg.OCSP, cfg.Storage, &cert, certPEMBlock)
=======
	err = stapleOCSP(cfg.OCSP, cfg.Storage, &cert, certPEMBlock)
>>>>>>> 2d114193
	if err != nil && cfg.Logger != nil {
		cfg.Logger.Warn("stapling OCSP", zap.Error(err), zap.Strings("identifiers", cert.Names))
	}
	return cert, nil
}

// makeCertificate turns a certificate PEM bundle and a key PEM block into
// a Certificate with necessary metadata from parsing its bytes filled into
// its struct fields for convenience (except for the OnDemand and Managed
// flags; it is up to the caller to set those properties!). This function
// does NOT staple OCSP.
func makeCertificate(certPEMBlock, keyPEMBlock []byte) (Certificate, error) {
	var cert Certificate

	// Convert to a tls.Certificate
	tlsCert, err := tls.X509KeyPair(certPEMBlock, keyPEMBlock)
	if err != nil {
		return cert, err
	}

	// Extract necessary metadata
	err = fillCertFromLeaf(&cert, tlsCert)
	if err != nil {
		return cert, err
	}

	return cert, nil
}

// fillCertFromLeaf populates cert from tlsCert. If it succeeds, it
// guarantees that cert.Leaf is non-nil.
func fillCertFromLeaf(cert *Certificate, tlsCert tls.Certificate) error {
	if len(tlsCert.Certificate) == 0 {
		return fmt.Errorf("certificate is empty")
	}
	cert.Certificate = tlsCert

	// the leaf cert should be the one for the site; we must set
	// the tls.Certificate.Leaf field so that TLS handshakes are
	// more efficient
	leaf := cert.Certificate.Leaf
	if leaf == nil {
		var err error
		leaf, err = x509.ParseCertificate(tlsCert.Certificate[0])
		if err != nil {
			return err
		}
		cert.Certificate.Leaf = leaf
	}

	// for convenience, we do want to assemble all the
	// subjects on the certificate into one list
	if leaf.Subject.CommonName != "" { // TODO: CommonName is deprecated
		cert.Names = []string{strings.ToLower(leaf.Subject.CommonName)}
	}
	for _, name := range leaf.DNSNames {
		if name != leaf.Subject.CommonName { // TODO: CommonName is deprecated
			cert.Names = append(cert.Names, strings.ToLower(name))
		}
	}
	for _, ip := range leaf.IPAddresses {
		if ipStr := ip.String(); ipStr != leaf.Subject.CommonName { // TODO: CommonName is deprecated
			cert.Names = append(cert.Names, strings.ToLower(ipStr))
		}
	}
	for _, email := range leaf.EmailAddresses {
		if email != leaf.Subject.CommonName { // TODO: CommonName is deprecated
			cert.Names = append(cert.Names, strings.ToLower(email))
		}
	}
	for _, u := range leaf.URIs {
		if u.String() != leaf.Subject.CommonName { // TODO: CommonName is deprecated
			cert.Names = append(cert.Names, u.String())
		}
	}
	if len(cert.Names) == 0 {
		return fmt.Errorf("certificate has no names")
	}

	cert.hash = hashCertificateChain(cert.Certificate.Certificate)

	return nil
}

// managedCertInStorageExpiresSoon returns true if cert (being a
// managed certificate) is expiring within RenewDurationBefore.
// It returns false if there was an error checking the expiration
// of the certificate as found in storage, or if the certificate
// in storage is NOT expiring soon. A certificate that is expiring
// soon in our cache but is not expiring soon in storage probably
// means that another instance renewed the certificate in the
// meantime, and it would be a good idea to simply load the cert
// into our cache rather than repeating the renewal process again.
func (cfg *Config) managedCertInStorageExpiresSoon(ctx context.Context, cert Certificate) (bool, error) {
	certRes, err := cfg.loadCertResourceAnyIssuer(ctx, cert.Names[0])
	if err != nil {
		return false, err
	}
	_, needsRenew := cfg.managedCertNeedsRenewal(certRes)
	return needsRenew, nil
}

// reloadManagedCertificate reloads the certificate corresponding to the name(s)
// on oldCert into the cache, from storage. This also replaces the old certificate
// with the new one, so that all configurations that used the old cert now point
// to the new cert. It assumes that the new certificate for oldCert.Names[0] is
<<<<<<< HEAD
// already in storage.
func (cfg *Config) reloadManagedCertificate(ctx context.Context, oldCert Certificate) error {
=======
// already in storage. It returns the newly-loaded certificate if successful.
func (cfg *Config) reloadManagedCertificate(oldCert Certificate) (Certificate, error) {
>>>>>>> 2d114193
	if cfg.Logger != nil {
		cfg.Logger.Info("reloading managed certificate", zap.Strings("identifiers", oldCert.Names))
	}
	newCert, err := cfg.loadManagedCertificate(ctx, oldCert.Names[0])
	if err != nil {
		return Certificate{}, fmt.Errorf("loading managed certificate for %v from storage: %v", oldCert.Names, err)
	}
	cfg.certCache.replaceCertificate(oldCert, newCert)
	return newCert, nil
}

// SubjectQualifiesForCert returns true if subj is a name which,
// as a quick sanity check, looks like it could be the subject
// of a certificate. Requirements are:
// - must not be empty
// - must not start or end with a dot (RFC 1034)
// - must not contain common accidental special characters
func SubjectQualifiesForCert(subj string) bool {
	// must not be empty
	return strings.TrimSpace(subj) != "" &&

		// must not start or end with a dot
		!strings.HasPrefix(subj, ".") &&
		!strings.HasSuffix(subj, ".") &&

		// if it has a wildcard, must be a left-most label (or exactly "*"
		// which won't be trusted by browsers but still technically works)
		(!strings.Contains(subj, "*") || strings.HasPrefix(subj, "*.") || subj == "*") &&

		// must not contain other common special characters
		!strings.ContainsAny(subj, "()[]{}<> \t\n\"\\!@#$%^&|;'+=")
}

// SubjectQualifiesForPublicCert returns true if the subject
// name appears eligible for automagic TLS with a public
// CA such as Let's Encrypt. For example: localhost and IP
// addresses are not eligible because we cannot obtain certs
// for those names with a public CA. Wildcard names are
// allowed, as long as they conform to CABF requirements (only
// one wildcard label, and it must be the left-most label).
func SubjectQualifiesForPublicCert(subj string) bool {
	// must at least qualify for a certificate
	return SubjectQualifiesForCert(subj) &&

		// localhost, .localhost TLD, and .local TLD are ineligible
		!SubjectIsInternal(subj) &&

		// cannot be an IP address (as of yet), see
		// https://community.letsencrypt.org/t/certificate-for-static-ip/84/2?u=mholt
		!SubjectIsIP(subj) &&

		// only one wildcard label allowed, and it must be left-most, with 3+ labels
		(!strings.Contains(subj, "*") ||
			(strings.Count(subj, "*") == 1 &&
				strings.Count(subj, ".") > 1 &&
				len(subj) > 2 &&
				strings.HasPrefix(subj, "*.")))
}

// SubjectIsIP returns true if subj is an IP address.
func SubjectIsIP(subj string) bool {
	return net.ParseIP(subj) != nil
}

// SubjectIsInternal returns true if subj is an internal-facing
// hostname or address.
func SubjectIsInternal(subj string) bool {
	return subj == "localhost" ||
		strings.HasSuffix(subj, ".localhost") ||
		strings.HasSuffix(subj, ".local")
}

// MatchWildcard returns true if subject (a candidate DNS name)
// matches wildcard (a reference DNS name), mostly according to
// RFC 6125-compliant wildcard rules. See also RFC 2818 which
// states that IP addresses must match exactly, but this function
// does not attempt to distinguish IP addresses from internal or
// external DNS names that happen to look like IP addresses.
// It uses DNS wildcard matching logic and is case-insensitive.
// https://tools.ietf.org/html/rfc2818#section-3.1
func MatchWildcard(subject, wildcard string) bool {
	subject, wildcard = strings.ToLower(subject), strings.ToLower(wildcard)
	if subject == wildcard {
		return true
	}
	if !strings.Contains(wildcard, "*") {
		return false
	}
	labels := strings.Split(subject, ".")
	for i := range labels {
		if labels[i] == "" {
			continue // invalid label
		}
		labels[i] = "*"
		candidate := strings.Join(labels, ".")
		if candidate == wildcard {
			return true
		}
	}
	return false
}<|MERGE_RESOLUTION|>--- conflicted
+++ resolved
@@ -169,11 +169,7 @@
 	if err != nil {
 		return err
 	}
-<<<<<<< HEAD
-	_, err = stapleOCSP(ctx, cfg.OCSP, cfg.Storage, &cert, nil)
-=======
-	err = stapleOCSP(cfg.OCSP, cfg.Storage, &cert, nil)
->>>>>>> 2d114193
+	err = stapleOCSP(ctx, cfg.OCSP, cfg.Storage, &cert, nil)
 	if err != nil && cfg.Logger != nil {
 		cfg.Logger.Warn("stapling OCSP", zap.Error(err))
 	}
@@ -202,13 +198,8 @@
 // certificate and key files. It fills out all the fields in
 // the certificate except for the Managed and OnDemand flags.
 // (It is up to the caller to set those.) It staples OCSP.
-<<<<<<< HEAD
 func (cfg Config) makeCertificateFromDiskWithOCSP(ctx context.Context, storage Storage, certFile, keyFile string) (Certificate, error) {
-	certPEMBlock, err := ioutil.ReadFile(certFile)
-=======
-func (cfg Config) makeCertificateFromDiskWithOCSP(storage Storage, certFile, keyFile string) (Certificate, error) {
 	certPEMBlock, err := os.ReadFile(certFile)
->>>>>>> 2d114193
 	if err != nil {
 		return Certificate{}, err
 	}
@@ -226,11 +217,7 @@
 	if err != nil {
 		return cert, err
 	}
-<<<<<<< HEAD
-	_, err = stapleOCSP(ctx, cfg.OCSP, cfg.Storage, &cert, certPEMBlock)
-=======
-	err = stapleOCSP(cfg.OCSP, cfg.Storage, &cert, certPEMBlock)
->>>>>>> 2d114193
+	err = stapleOCSP(ctx, cfg.OCSP, cfg.Storage, &cert, certPEMBlock)
 	if err != nil && cfg.Logger != nil {
 		cfg.Logger.Warn("stapling OCSP", zap.Error(err), zap.Strings("identifiers", cert.Names))
 	}
@@ -337,13 +324,8 @@
 // on oldCert into the cache, from storage. This also replaces the old certificate
 // with the new one, so that all configurations that used the old cert now point
 // to the new cert. It assumes that the new certificate for oldCert.Names[0] is
-<<<<<<< HEAD
-// already in storage.
-func (cfg *Config) reloadManagedCertificate(ctx context.Context, oldCert Certificate) error {
-=======
 // already in storage. It returns the newly-loaded certificate if successful.
-func (cfg *Config) reloadManagedCertificate(oldCert Certificate) (Certificate, error) {
->>>>>>> 2d114193
+func (cfg *Config) reloadManagedCertificate(ctx context.Context, oldCert Certificate) (Certificate, error) {
 	if cfg.Logger != nil {
 		cfg.Logger.Info("reloading managed certificate", zap.Strings("identifiers", oldCert.Names))
 	}
