// Copyright 2015 Matthew Holt
//
// Licensed under the Apache License, Version 2.0 (the "License");
// you may not use this file except in compliance with the License.
// You may obtain a copy of the License at
//
//     http://www.apache.org/licenses/LICENSE-2.0
//
// Unless required by applicable law or agreed to in writing, software
// distributed under the License is distributed on an "AS IS" BASIS,
// WITHOUT WARRANTIES OR CONDITIONS OF ANY KIND, either express or implied.
// See the License for the specific language governing permissions and
// limitations under the License.

package certmagic

import (
	"context"
	"crypto"
	"crypto/ecdsa"
	"crypto/ed25519"
	"crypto/elliptic"
	"crypto/rand"
	"crypto/rsa"
	"crypto/sha256"
	"crypto/tls"
	"crypto/x509"
	"encoding/json"
	"encoding/pem"
	"errors"
	"fmt"
	"hash/fnv"
	"io/fs"
	"sort"
	"strings"

	"github.com/klauspost/cpuid/v2"
	"go.uber.org/zap"
	"golang.org/x/net/idna"
)

// PEMEncodePrivateKey marshals a private key into a PEM-encoded block.
// The private key must be one of *ecdsa.PrivateKey, *rsa.PrivateKey, or
// *ed25519.PrivateKey.
func PEMEncodePrivateKey(key crypto.PrivateKey) ([]byte, error) {
	var pemType string
	var keyBytes []byte
	switch key := key.(type) {
	case *ecdsa.PrivateKey:
		var err error
		pemType = "EC"
		keyBytes, err = x509.MarshalECPrivateKey(key)
		if err != nil {
			return nil, err
		}
	case *rsa.PrivateKey:
		pemType = "RSA"
		keyBytes = x509.MarshalPKCS1PrivateKey(key)
	case ed25519.PrivateKey:
		var err error
		pemType = "ED25519"
		keyBytes, err = x509.MarshalPKCS8PrivateKey(key)
		if err != nil {
			return nil, err
		}
	default:
		return nil, fmt.Errorf("unsupported key type: %T", key)
	}
	pemKey := pem.Block{Type: pemType + " PRIVATE KEY", Bytes: keyBytes}
	return pem.EncodeToMemory(&pemKey), nil
}

// PEMDecodePrivateKey loads a PEM-encoded ECC/RSA private key from an array of bytes.
// Borrowed from Go standard library, to handle various private key and PEM block types.
func PEMDecodePrivateKey(keyPEMBytes []byte) (crypto.Signer, error) {
	// Modified from original:
	// https://github.com/golang/go/blob/693748e9fa385f1e2c3b91ca9acbb6c0ad2d133d/src/crypto/tls/tls.go#L291-L308
	// https://github.com/golang/go/blob/693748e9fa385f1e2c3b91ca9acbb6c0ad2d133d/src/crypto/tls/tls.go#L238

	keyBlockDER, _ := pem.Decode(keyPEMBytes)

	if keyBlockDER == nil {
		return nil, fmt.Errorf("failed to decode PEM block containing private key")
	}

	if keyBlockDER.Type != "PRIVATE KEY" && !strings.HasSuffix(keyBlockDER.Type, " PRIVATE KEY") {
		return nil, fmt.Errorf("unknown PEM header %q", keyBlockDER.Type)
	}

	if key, err := x509.ParsePKCS1PrivateKey(keyBlockDER.Bytes); err == nil {
		return key, nil
	}

	if key, err := x509.ParsePKCS8PrivateKey(keyBlockDER.Bytes); err == nil {
		switch key := key.(type) {
		case *rsa.PrivateKey, *ecdsa.PrivateKey, ed25519.PrivateKey:
			return key.(crypto.Signer), nil
		default:
			return nil, fmt.Errorf("found unknown private key type in PKCS#8 wrapping: %T", key)
		}
	}

	if key, err := x509.ParseECPrivateKey(keyBlockDER.Bytes); err == nil {
		return key, nil
	}

	return nil, fmt.Errorf("unknown private key type")
}

// parseCertsFromPEMBundle parses a certificate bundle from top to bottom and returns
// a slice of x509 certificates. This function will error if no certificates are found.
func parseCertsFromPEMBundle(bundle []byte) ([]*x509.Certificate, error) {
	var certificates []*x509.Certificate
	var certDERBlock *pem.Block
	for {
		certDERBlock, bundle = pem.Decode(bundle)
		if certDERBlock == nil {
			break
		}
		if certDERBlock.Type == "CERTIFICATE" {
			cert, err := x509.ParseCertificate(certDERBlock.Bytes)
			if err != nil {
				return nil, err
			}
			certificates = append(certificates, cert)
		}
	}
	if len(certificates) == 0 {
		return nil, fmt.Errorf("no certificates found in bundle")
	}
	return certificates, nil
}

// fastHash hashes input using a hashing algorithm that
// is fast, and returns the hash as a hex-encoded string.
// Do not use this for cryptographic purposes.
func fastHash(input []byte) string {
	h := fnv.New32a()
	h.Write(input)
	return fmt.Sprintf("%x", h.Sum32())
}

// saveCertResource saves the certificate resource to disk. This
// includes the certificate file itself, the private key, and the
// metadata file.
func (cfg *Config) saveCertResource(ctx context.Context, issuer Issuer, cert CertificateResource) error {
	metaBytes, err := json.MarshalIndent(cert, "", "\t")
	if err != nil {
		return fmt.Errorf("encoding certificate metadata: %v", err)
	}

	issuerKey := issuer.IssuerKey()
	certKey := cert.NamesKey()

	all := []keyValue{
		{
			key:   StorageKeys.SitePrivateKey(issuerKey, certKey),
			value: cert.PrivateKeyPEM,
		},
		{
			key:   StorageKeys.SiteCert(issuerKey, certKey),
			value: cert.CertificatePEM,
		},
		{
			key:   StorageKeys.SiteMeta(issuerKey, certKey),
			value: metaBytes,
		},
	}

	return storeTx(ctx, cfg.Storage, all)
}

// loadCertResourceAnyIssuer loads and returns the certificate resource from any
// of the configured issuers. If multiple are found (e.g. if there are 3 issuers
// configured, and all 3 have a resource matching certNamesKey), then the newest
// (latest NotBefore date) resource will be chosen.
func (cfg *Config) loadCertResourceAnyIssuer(ctx context.Context, certNamesKey string) (CertificateResource, error) {
	// we can save some extra decoding steps if there's only one issuer, since
	// we don't need to compare potentially multiple available resources to
	// select the best one, when there's only one choice anyway
	if len(cfg.Issuers) == 1 {
		return cfg.loadCertResource(ctx, cfg.Issuers[0], certNamesKey)
	}

	type decodedCertResource struct {
		CertificateResource
		issuer  Issuer
		decoded *x509.Certificate
	}
	var certResources []decodedCertResource
	var lastErr error

	// load and decode all certificate resources found with the
	// configured issuers so we can sort by newest
	for _, issuer := range cfg.Issuers {
		certRes, err := cfg.loadCertResource(ctx, issuer, certNamesKey)
		if err != nil {
			if errors.Is(err, fs.ErrNotExist) {
				// not a problem, but we need to remember the error
				// in case we end up not finding any cert resources
				// since we'll need an error to return in that case
				lastErr = err
				continue
			}
			return CertificateResource{}, err
		}
		certs, err := parseCertsFromPEMBundle(certRes.CertificatePEM)
		if err != nil {
			return CertificateResource{}, err
		}
		certResources = append(certResources, decodedCertResource{
			CertificateResource: certRes,
			issuer:              issuer,
			decoded:             certs[0],
		})
	}
	if len(certResources) == 0 {
		if lastErr == nil {
			lastErr = fmt.Errorf("no certificate resources found") // just in case; e.g. no Issuers configured
		}
		return CertificateResource{}, lastErr
	}

	// sort by date so the most recently issued comes first
	sort.Slice(certResources, func(i, j int) bool {
		return certResources[j].decoded.NotBefore.Before(certResources[i].decoded.NotBefore)
	})

	if cfg.Logger != nil {
		cfg.Logger.Debug("loading managed certificate",
			zap.String("domain", certNamesKey),
			zap.Time("expiration", certResources[0].decoded.NotAfter),
			zap.String("issuer_key", certResources[0].issuer.IssuerKey()),
			zap.Any("storage", cfg.Storage),
		)
	}

	return certResources[0].CertificateResource, nil
}

// loadCertResource loads a certificate resource from the given issuer's storage location.
func (cfg *Config) loadCertResource(ctx context.Context, issuer Issuer, certNamesKey string) (CertificateResource, error) {
	certRes := CertificateResource{issuerKey: issuer.IssuerKey()}

	normalizedName, err := idna.ToASCII(certNamesKey)
	if err != nil {
		return CertificateResource{}, fmt.Errorf("converting '%s' to ASCII: %v", certNamesKey, err)
	}

<<<<<<< HEAD
	certBytes, err := cfg.Storage.Load(ctx, StorageKeys.SiteCert(certRes.issuerKey, normalizedName))
	if err != nil {
		return CertificateResource{}, err
	}
	certRes.CertificatePEM = certBytes
	keyBytes, err := cfg.Storage.Load(ctx, StorageKeys.SitePrivateKey(certRes.issuerKey, normalizedName))
	if err != nil {
		return CertificateResource{}, err
	}
	certRes.PrivateKeyPEM = keyBytes
	metaBytes, err := cfg.Storage.Load(ctx, StorageKeys.SiteMeta(certRes.issuerKey, normalizedName))
=======
	keyBytes, err := cfg.Storage.Load(StorageKeys.SitePrivateKey(certRes.issuerKey, normalizedName))
	if err != nil {
		return CertificateResource{}, err
	}
	certRes.PrivateKeyPEM = keyBytes
	certBytes, err := cfg.Storage.Load(StorageKeys.SiteCert(certRes.issuerKey, normalizedName))
	if err != nil {
		return CertificateResource{}, err
	}
	certRes.CertificatePEM = certBytes
	metaBytes, err := cfg.Storage.Load(StorageKeys.SiteMeta(certRes.issuerKey, normalizedName))
>>>>>>> 2d114193
	if err != nil {
		return CertificateResource{}, err
	}
	err = json.Unmarshal(metaBytes, &certRes)
	if err != nil {
		return CertificateResource{}, fmt.Errorf("decoding certificate metadata: %v", err)
	}

	return certRes, nil
}

// hashCertificateChain computes the unique hash of certChain,
// which is the chain of DER-encoded bytes. It returns the
// hex encoding of the hash.
func hashCertificateChain(certChain [][]byte) string {
	h := sha256.New()
	for _, certInChain := range certChain {
		h.Write(certInChain)
	}
	return fmt.Sprintf("%x", h.Sum(nil))
}

func namesFromCSR(csr *x509.CertificateRequest) []string {
	var nameSet []string
	nameSet = append(nameSet, csr.DNSNames...)
	nameSet = append(nameSet, csr.EmailAddresses...)
	for _, v := range csr.IPAddresses {
		nameSet = append(nameSet, v.String())
	}
	for _, v := range csr.URIs {
		nameSet = append(nameSet, v.String())
	}
	return nameSet
}

// preferredDefaultCipherSuites returns an appropriate
// cipher suite to use depending on hardware support
// for AES-NI.
//
// See https://github.com/mholt/caddy/issues/1674
func preferredDefaultCipherSuites() []uint16 {
	if cpuid.CPU.Supports(cpuid.AESNI) {
		return defaultCiphersPreferAES
	}
	return defaultCiphersPreferChaCha
}

var (
	defaultCiphersPreferAES = []uint16{
		tls.TLS_ECDHE_ECDSA_WITH_AES_256_GCM_SHA384,
		tls.TLS_ECDHE_RSA_WITH_AES_256_GCM_SHA384,
		tls.TLS_ECDHE_ECDSA_WITH_AES_128_GCM_SHA256,
		tls.TLS_ECDHE_RSA_WITH_AES_128_GCM_SHA256,
		tls.TLS_ECDHE_ECDSA_WITH_CHACHA20_POLY1305,
		tls.TLS_ECDHE_RSA_WITH_CHACHA20_POLY1305,
	}
	defaultCiphersPreferChaCha = []uint16{
		tls.TLS_ECDHE_ECDSA_WITH_CHACHA20_POLY1305,
		tls.TLS_ECDHE_RSA_WITH_CHACHA20_POLY1305,
		tls.TLS_ECDHE_ECDSA_WITH_AES_256_GCM_SHA384,
		tls.TLS_ECDHE_RSA_WITH_AES_256_GCM_SHA384,
		tls.TLS_ECDHE_ECDSA_WITH_AES_128_GCM_SHA256,
		tls.TLS_ECDHE_RSA_WITH_AES_128_GCM_SHA256,
	}
)

// StandardKeyGenerator is the standard, in-memory key source
// that uses crypto/rand.
type StandardKeyGenerator struct {
	// The type of keys to generate.
	KeyType KeyType
}

// GenerateKey generates a new private key according to kg.KeyType.
func (kg StandardKeyGenerator) GenerateKey() (crypto.PrivateKey, error) {
	switch kg.KeyType {
	case ED25519:
		_, priv, err := ed25519.GenerateKey(rand.Reader)
		return priv, err
	case "", P256:
		return ecdsa.GenerateKey(elliptic.P256(), rand.Reader)
	case P384:
		return ecdsa.GenerateKey(elliptic.P384(), rand.Reader)
	case RSA2048:
		return rsa.GenerateKey(rand.Reader, 2048)
	case RSA4096:
		return rsa.GenerateKey(rand.Reader, 4096)
	case RSA8192:
		return rsa.GenerateKey(rand.Reader, 8192)
	}
	return nil, fmt.Errorf("unrecognized or unsupported key type: %s", kg.KeyType)
}

// DefaultKeyGenerator is the default key source.
var DefaultKeyGenerator = StandardKeyGenerator{KeyType: P256}

// KeyType enumerates the known/supported key types.
type KeyType string

// Constants for all key types we support.
const (
	ED25519 = KeyType("ed25519")
	P256    = KeyType("p256")
	P384    = KeyType("p384")
	RSA2048 = KeyType("rsa2048")
	RSA4096 = KeyType("rsa4096")
	RSA8192 = KeyType("rsa8192")
)<|MERGE_RESOLUTION|>--- conflicted
+++ resolved
@@ -247,31 +247,17 @@
 		return CertificateResource{}, fmt.Errorf("converting '%s' to ASCII: %v", certNamesKey, err)
 	}
 
-<<<<<<< HEAD
+	keyBytes, err := cfg.Storage.Load(ctx, StorageKeys.SitePrivateKey(certRes.issuerKey, normalizedName))
+	if err != nil {
+		return CertificateResource{}, err
+	}
+	certRes.PrivateKeyPEM = keyBytes
 	certBytes, err := cfg.Storage.Load(ctx, StorageKeys.SiteCert(certRes.issuerKey, normalizedName))
 	if err != nil {
 		return CertificateResource{}, err
 	}
 	certRes.CertificatePEM = certBytes
-	keyBytes, err := cfg.Storage.Load(ctx, StorageKeys.SitePrivateKey(certRes.issuerKey, normalizedName))
-	if err != nil {
-		return CertificateResource{}, err
-	}
-	certRes.PrivateKeyPEM = keyBytes
 	metaBytes, err := cfg.Storage.Load(ctx, StorageKeys.SiteMeta(certRes.issuerKey, normalizedName))
-=======
-	keyBytes, err := cfg.Storage.Load(StorageKeys.SitePrivateKey(certRes.issuerKey, normalizedName))
-	if err != nil {
-		return CertificateResource{}, err
-	}
-	certRes.PrivateKeyPEM = keyBytes
-	certBytes, err := cfg.Storage.Load(StorageKeys.SiteCert(certRes.issuerKey, normalizedName))
-	if err != nil {
-		return CertificateResource{}, err
-	}
-	certRes.CertificatePEM = certBytes
-	metaBytes, err := cfg.Storage.Load(StorageKeys.SiteMeta(certRes.issuerKey, normalizedName))
->>>>>>> 2d114193
 	if err != nil {
 		return CertificateResource{}, err
 	}
